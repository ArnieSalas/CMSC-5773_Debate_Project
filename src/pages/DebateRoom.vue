
<template style="background">
  <div class="page-container">
    <h1 class="title">
      {{ currentPage === 'debate' ? 'Debate Room' : 'Chat Room' }}
    </h1>

    <!-- Page Switch Tabs -->
    <div class="tabs">
      <button
        :class="{ active: currentPage === 'debate' }"
        @click="changePage('debate')"
      >
        Debate Room
      </button>
      <button
        :class="{ active: currentPage === 'chat' }"
        @click="changePage('chat')"
      >
        Chat Room
      </button>
    </div>

    <transition
      name="fade-slide"
      mode="out-in"
    >
      <div :key="currentPage">
        <transition
          name="fade-scale"
          mode="out-in"
        >
          <div :key="activeTab">
            <div
              ref="scrollBox"
              class="scroll-box"
            >
              <div
                v-for="(msg, index) in messages"
                :key="index"
                class="message"
                :class="historical_figures.some(f => f.id === msg.sender) ? 'bot' : 'user'"
              >
                <div class="avatar">
                  <img
                    v-if="msg.sender === 'Genghis Khan'"
                    src="@/assets/avatars/genghis_avatar.png"
                  >
                  <img
                    v-else-if="msg.sender === 'Kim Jong Un'"
                    src="@/assets/avatars/kim_avatar.png"
                  >
                  <img
                    v-else-if="msg.sender === 'George Washington'"
                    src="@/assets/avatars/george_avatar.png"
                  >
                  <img
                    v-else-if="msg.sender === 'Donald Trump'"
                    src="@/assets/avatars/don_avatar.png"
                  >
                  <img
<<<<<<< HEAD
                    v-else-if="msg.sender === 'Julius Caesar'"
                    src="@/assets/avatars/julius_avatar.png"
                  >
                  <img
                    v-else-if="msg.sender === 'Winston Churchill'"
                    src="@/assets/avatars/winston_avatar.png"
                  >
                  <img
                    v-else-if="msg.sender === 'Cleopatra'"
                    src="@/assets/avatars/cleopatradon_avatar.png"
=======
                    v-else-if="msg.sender === 'Albert Einstein'"
                    src="@/assets/avatars/albert_einstein_avatar.png"
                  >
                  <img
                    v-else-if="msg.sender === 'Joan of Arc'"
                    src="@/assets/avatars/joan_of_arc_avatar.png"
                  >
                  <img
                    v-else-if="msg.sender === 'Mahatma Gandhi'"
                    src="@/assets/avatars/mahatma_gandhi_avatar.png"
>>>>>>> 22a4d543
                  >
                  <img
                    v-else
                    src="@/assets/avatars/user_avatar.png"
                  >
                </div>
                <div class="bubble">
                  <div class="name">
                    {{ msg.sender }}
                  </div>
                  <div class="text">
                    {{ msg.text }}
                  </div>
                </div>
              </div>
            </div>
          </div>
        </transition>

        <!-- Message Input -->
        <div class="message-input">
          <input
            v-model="newMessage"
            type="text"
            placeholder="Type a message..."
            @keyup.enter="sendMessage"
          >
          <button :disabled="isDisabled" @click="handleMessageSend">
            Send
          </button>
        </div>

        <!-- Toggle Buttons -->
        <div class="controls">
          <div
            v-for="(option, key) in toggles"
            :key="key"
            class="toggle"
          >
            <span>{{ option.label }}</span>
            <button
              :class="{ on: option.state }"
              @click="toggleButton(key)"
            >
              {{ option.state ? 'ON' : 'OFF' }}
            </button>
          </div>
        </div>

        <!-- Settings -->
        <div class="settings">
          <label v-if="currentPage === 'debate'">
            Total Number of Responses:
            <!-- Slider for Rebuttles with increased size -->
            <input
              v-model="rebuttles"
              type="range"
              min="0"
              max="20"
              step="1"
              @input="updateRebuttlesDisplay"
              class="rebuttles-slider"
            >
            <!-- Display the current value of the slider -->
            <span>{{ rebuttles }}</span>
          </label>
        </div>
        <!-- Stop button -->
        <button
          v-if="currentPage === 'debate'"
          class="stop-btn"
          @click="stopDebate"
        >
          STOP
        </button>
      </div>
    </transition>
  </div>
</template>

<script>
export default {
  data() {
    return {
      currentPage: "debate",
      activeTab: "debate",
      messages: [],
      historical_figures: [
        { id: "Genghis Khan" },
        { id: "Kim Jong Un" }, 
        { id: "George Washington" },
        { id: "Donald Trump" },
<<<<<<< HEAD
        { id: "Julius Caesar" },
        { id: "Winston Churchill" },
        { id: "Cleopatra" }
=======
        { id: "Albert Einstein" },
        { id: "Joan of Arc" },
        { id: "Mahatma Gandhi" }
>>>>>>> 22a4d543
      ],
      newMessage: "",
      sessionId: null,
      toggles: {
        gk: { label: "Genghis Khan", state: false },
        kj: { label: "Kim Jong Un", state: false },
        gw: { label: "George Washington", state: false },
        dt: { label: "Donald Trump", state: false },
<<<<<<< HEAD
        jc: { label: "Julius Caesar", state: false},
        wc: { label: "Winston Churchill", state: false},
        c: { label: "Cleopatra", state: false},
=======
        ae: { label: "Albert Einstein", state: false },
        ja: { label: "Joan of Arc", state: false },
        mg: { label: "Mahatma Gandhi", state: false }
>>>>>>> 22a4d543
      },
      maxLength: 0,
      rebuttles: 0,
      isDisabled: false,
      lastBotReplied: null, // Track who last replied
      shouldStop: false
    };
  },
  async mounted() {
    this.scrollToBottom();
    await this.startSession();
  },
  updated() {
    this.scrollToBottom();
  },
  methods: {
    handleMessageSend() {
      if (this.currentPage === "debate") {
        this.sendMessage();
      }
      else if (this.currentPage === "chat") {
        this.sendChatMessage();
      }
    },
    scrollToBottom() {
      this.$nextTick(() => {
        const box = this.$refs.scrollBox;
        if (box) {
          box.scrollTo({
            top: box.scrollHeight,
            behavior: "smooth"
          });
        }
      });
    },
    updateRebuttlesDisplay() {
      // Optionally update any other properties or perform actions on input change
      console.log(`Rebuttles set to: ${this.rebuttles}`);
    },
    async startSession() {
      try {
        const res = await fetch("http://127.0.0.1:5000/start_session/", {
          method: "POST"
        });
        const data = await res.json();
        this.sessionId = data.session_id;
      } catch (error) {
        console.error("Failed to start session:", error);
      }
    },
    async sendToPersona(userMessage, personaName) {
      try {
        const res = await fetch("http://127.0.0.1:5000/message/", {
          method: "POST",
          headers: {
            "Content-Type": "application/json"
          },
          body: JSON.stringify({
            session_id: this.sessionId,
            user_message: userMessage,
            persona_name: personaName.toLowerCase().replace(/ /g, "_"),
          })
        });
        const data = await res.json();
        return data.reply;
      } catch (error) {
        console.error(`Error with ${personaName}:`, error);
        return "(No response)";
      }
    },
    async sendChatMessage() {
      this.shouldStop = false;
      const text = this.newMessage.trim();
      if (!text) return;

      // Push user message
      this.messages.push({ sender: "You", text});
      this.newMessage = "";

      const active = Object.values(this.toggles)
        .filter(val => val.state)
        .map(val => val.label);

      for (const persona of active) {
        const reply = await this.sendToPersona(text, persona);
        this.messages.push({ sender: persona, text: reply});
      }
    },
    async sendMessage() {
      this.shouldStop = false;
      const text = this.newMessage.trim();
      let rebut = this.rebuttles
      this.isDisabled = true;
      if (!text) return;

      this.messages.push({ sender: "You", text });
      this.newMessage = "";

      const active = Object.values(this.toggles)
        .filter(val => val.state)
        .map(val => val.label);

      if (active.length === 0) {
        alert("Please select at least one persona.");
        this.isDisabled = false;
        return;
      }

      let currentMessage = text;

      for (let i = 0; i < rebut; i++) {
        try {
          
          if(this.shouldStop == true) {
            break;
          }
      const nextBot = active[(this.lastBotReplied ? active.indexOf(this.lastBotReplied) + 1 : 0) % active.length];

      const botReply = await this.sendToPersona(currentMessage, nextBot);
      this.messages.push({ sender: nextBot, text: botReply });

      currentMessage = botReply;
      this.lastBotReplied = nextBot;

      await new Promise(resolve => setTimeout(resolve, 500));

      this.lastBotReplied = nextBot;

    } catch (error) {
      console.error("Error during bot response cycle:", error);
      this.isDisabled = false;
      break;
    }
      }
      this.isDisabled = false;
    },
    stopDebate() {
      alert("Debate stopped.");
      this.shouldStop = true;
    },
    toggleButton(key) {
      if (this.currentPage === 'chat') {
        Object.keys(this.toggles).forEach(k => {
          this.toggles[k].state = false;
        });
        this.toggles[key].state = true;
      } else {
        this.toggles[key].state = !this.toggles[key].state;
      }
    },
    changePage(page) {
      this.shouldStop = true;
      this.currentPage = page;
      this.resetToggles();
      this.messages.length = 0;
    },
    resetToggles() {
      Object.keys(this.toggles).forEach(key => {
        this.toggles[key].state = false;
      });
    }
  }
};
</script>

<style scoped>
:global(html, body, #app) {
  height: 100%;
  margin: 0;
}

:global(body) {
  background-image: url("../assets/chat_background.jpg");
  background-size: cover;      /* Fill the viewport */
  background-position: center; /* Keep it centered */
  background-repeat: no-repeat;
  background-attachment: fixed; /* Optional: nice parallax when scrolling */
}
 .page-container {
  width: min(980px, 100% - 32px);
  margin: 32px auto;
  padding: 20px;
}
.app-card {
  backdrop-filter: blur(8px);
  -webkit-backdrop-filter: blur(8px);
  background: var(--bg-card);
  border: 1px solid rgba(255,255,255,0.6);
  border-radius: var(--radius);
  box-shadow: var(--shadow-soft);
  overflow: hidden;
}

.background{
  background-image: url("../assets/chat_background.jpg");
  background-size: cover;   /* fills screen, keeps aspect ratio */
  background-position: center;
  background-repeat: no-repeat;
  width: 100vw;
  height: 100vh;
}
.title {
  text-align: center;
  margin-bottom: 15px;
}
.tabs {
  display: flex;
  justify-content: center;
  margin-bottom: 10px;
}
.tabs button {
  flex: 1;
  padding: 10px;
  cursor: pointer;
  background: #ddd;
  border: none;
  font-weight: bold;
  transition: background 0.2s;
}
.tabs button:hover {
  background: #bbb;
}
.tabs .active {
  background: #4caf50;
  color: white;
}
.scroll-box {
  min-height: 20vh;
  max-height: 40vh;                         /* largest allowed */
  height: auto;
  overflow-y: auto;                       /* scroll once capped */
  background: #f8f8f8;
  border: 1px solid #cccccc;
  padding: 10px;
  border-radius: 90px;
  transition: max-height 0.2s ease;          /* smooth growth */
}

.message {
  margin: 5px 0;
}
.message-input {
  display: flex;
  margin-top: 8px;
}
.message-input input {
  flex: 1;
  padding: 8px;
  border: 1px solid #cccccc;
  border-right: none;
  outline: none;
}
.message-input button {
  background: #4caf50;
  color: white;
  border: none;
  padding: 8px 12px;
  cursor: pointer;
}
.message-input button:hover {
  background: #45a049;
}
.controls {
  display: flex;
  justify-content: space-around;
  margin: 15px 0;
}
.toggle {
  display: flex;
  flex-direction: column; /* stack name above button */
  align-items: center;    /* center horizontally */
  gap: 0.25rem;           /* space between text and button */
}
.toggle button {
  display: block;
  padding: 5px 10px;
  margin-top: 5px;
  background: #bbb;
  border: none;
  cursor: pointer;
  border-radius: 4px;
  min-width: 50px;
}
.toggle button.on {
  background: #4caf50;
  color: white;
}
.settings {
  display: flex;
  justify-content: space-around;
  margin: 15px 0;
}
.settings label {
  display: flex;
  align-items: center;
}
.settings input {
  width: 60px;
  margin-left: 5px;
}
.stop-btn {
  display: block;
  margin: 20px auto;
  padding: 10px 20px;
  background: red;
  color: white;
  font-weight: bold;
  border: none;
  cursor: pointer;
  border-radius: 5px;
}
.fade-slide-enter-active,
.fade-slide-leave-active {
  transition: all 0.4s ease;
}
.fade-slide-enter-from {
  opacity: 0;
  transform: translateY(20px);
}
.fade-slide-leave-to {
  opacity: 0;
  transform: translateY(-20px);
}
.fade-scale-enter-active,
.fade-scale-leave-active {
  transition: all 0.3s ease;
}
.fade-scale-enter-from {
  opacity: 0;
  transform: scale(0.95);
}
.fade-scale-leave-to {
  opacity: 0;
  transform: scale(0.95);
}

.message {
  display: flex;
  align-items: flex-end;
  margin-bottom: 10px;
}

.message.bot {
  flex-direction: row;
}

.avatar img {
  width: 40px;
  height: 40px;
  border-radius: 50%;
}

.bubble {
  max-width: 60%;
  padding: 8px 12px;
  border-radius: 10px;
  margin: 0 8px;
}

.bot .bubble {
  background-color: #e5e5ea;
  color: #000;
}

.user .bubble {
  background-color: #1e90ff;
  color: #fff;
}

.name {
  font-weight: bold;
  font-size: 0.85em;
  margin-bottom: 3px;
}

.text {
  font-size: 1em;
}

.time {
  font-size: 0.75em;
  opacity: 0.7;
  margin-top: 4px;
  text-align: right;
}

/* changes input and send button, glows, ovals, etc */
.message-input {
  display: grid; grid-template-columns: 1fr auto; gap: 8px; padding: 12px 20px 20px;
}
.message-input input {
  padding: 12px 14px; border-radius: 999px; border: 1px solid #e4e4e4; outline: none;
  background: rgba(255,255,255,.9);
  transition: box-shadow .2s ease, border-color .2s ease;
}
.message-input input:focus {
  border-color: var(--primary);
  box-shadow: 0 0 0 4px rgba(63,191,111,.15);
}
.message-input button {
  border: 0; padding: 12px 18px; border-radius: 999px; font-weight: 800; cursor: pointer;
  color: white; box-shadow: 0 8px 24px rgba(63,191,111,.35);
  transition: transform .12s ease, box-shadow .2s ease;
}
.message-input button:hover { transform: translateY(-1px); box-shadow: 0 10px 28px rgba(63,191,111,.45); }
.message-input button:active { transform: translateY(0); }


.message.user {
  flex-direction: row-reverse;
}
/* This chunk adds the user's profile coming up in a smooth way as well as makes the input prittier */
.message { display: flex; gap: 10px; margin: 8px 0; animation: pop .12s ease; }
/* .message.user .bubble { flex-direction: row-reverse; background: #fff; border: 1px solid #eee; } */
.message.bot .bubble  { background: #e9f9f0; border: 1px solid rgba(63,191,111,.25); }
.bubble {
  max-width: 72ch; padding: 10px 12px; border-radius: 14px;
  box-shadow: 0 4px 14px rgba(0,0,0,.05);
  position: relative;
}
.message.user .bubble::after, .message.bot .bubble::after {
  content: ""; position: absolute; bottom: -2px; width: 0; height: 0; border: 8px solid transparent;
}
/* .message.user .bubble::after { right: -2px; border-left-color: #eee; } */
.message.bot  .bubble::after { left:  -2px; border-right-color: rgba(63,191,111,.25); }
@keyframes pop { from { transform: translateY(4px); opacity: .0 } to { transform: none; opacity: 1 } }
.name { font-weight: 700; margin-bottom: 2px; color: var(--text) }
.text { color: var(--text); }
.time { color: var(--text-muted); font-size: 12px; margin-top: 4px; }


/* Room selection is rouned/ transitions better */
.tabs {
  display: grid; grid-template-columns: 1fr 1fr;
  background: rgba(0,0,0,.05); padding: 6px; border-radius: 999px; gap: 6px; margin: 16px 20px;
}
.tabs button {
  border: 0; padding: 10px 14px; border-radius: 999px; cursor: pointer;
  background: transparent; font-weight: 700; transition: transform .15s ease, background .2s ease;
}
.tabs button:active { transform: scale(.98); }

.toggle span {
  font-weight: 600;
  font-size: 1rem; /* tweak as needed */
  color: #fff;     /* white text on your parchment background */
  text-shadow: 1px 1px 2px rgba(0,0,0,0.5); /* improves readability */
}

.settings label {
  display: flex;
  align-items: center;
  font-weight: 600;
  font-size: 1rem;
  color: #fff;
  text-shadow: 1px 1px 2px rgba(0,0,0,0.5);
}

.settings input {
  width: 60px;
  margin-left: 5px;
  border: none;
  padding: 4px;
  border-radius: 4px;
}

.title {
  font-family: 'Poppins', sans-serif; /* Clean modern font */
  font-size: 3rem;
  font-weight: 700;
  background: linear-gradient(90deg, #464746, #434943);
  -webkit-background-clip: text;
  -webkit-text-fill-color: transparent;
  text-align: center;
  letter-spacing: 2px;
  margin-bottom: 20px;
  text-shadow: 0 3px 6px rgba(0, 0, 0, 0.3);
  animation: fadeInDown 0.6s ease-out;
}

</style><|MERGE_RESOLUTION|>--- conflicted
+++ resolved
@@ -59,7 +59,6 @@
                     src="@/assets/avatars/don_avatar.png"
                   >
                   <img
-<<<<<<< HEAD
                     v-else-if="msg.sender === 'Julius Caesar'"
                     src="@/assets/avatars/julius_avatar.png"
                   >
@@ -70,7 +69,8 @@
                   <img
                     v-else-if="msg.sender === 'Cleopatra'"
                     src="@/assets/avatars/cleopatradon_avatar.png"
-=======
+                  >
+                  <img
                     v-else-if="msg.sender === 'Albert Einstein'"
                     src="@/assets/avatars/albert_einstein_avatar.png"
                   >
@@ -81,7 +81,7 @@
                   <img
                     v-else-if="msg.sender === 'Mahatma Gandhi'"
                     src="@/assets/avatars/mahatma_gandhi_avatar.png"
->>>>>>> 22a4d543
+
                   >
                   <img
                     v-else
@@ -174,15 +174,12 @@
         { id: "Kim Jong Un" }, 
         { id: "George Washington" },
         { id: "Donald Trump" },
-<<<<<<< HEAD
         { id: "Julius Caesar" },
         { id: "Winston Churchill" },
-        { id: "Cleopatra" }
-=======
+        { id: "Cleopatra" },
         { id: "Albert Einstein" },
         { id: "Joan of Arc" },
         { id: "Mahatma Gandhi" }
->>>>>>> 22a4d543
       ],
       newMessage: "",
       sessionId: null,
@@ -191,15 +188,12 @@
         kj: { label: "Kim Jong Un", state: false },
         gw: { label: "George Washington", state: false },
         dt: { label: "Donald Trump", state: false },
-<<<<<<< HEAD
         jc: { label: "Julius Caesar", state: false},
         wc: { label: "Winston Churchill", state: false},
         c: { label: "Cleopatra", state: false},
-=======
         ae: { label: "Albert Einstein", state: false },
         ja: { label: "Joan of Arc", state: false },
         mg: { label: "Mahatma Gandhi", state: false }
->>>>>>> 22a4d543
       },
       maxLength: 0,
       rebuttles: 0,
